//! # Sensors: to get data related to energy consumption
//!
//! `Sensor` is the root for all sensors. It defines the [Sensor] trait
//! needed to implement a sensor.

pub mod powercap_rapl;
pub mod units;
pub mod utils;
use procfs::{process, CpuInfo, CpuTime, KernelStats};
use std::collections::HashMap;
use std::error::Error;
use std::mem::size_of_val;
use std::time::{Duration, SystemTime};
use std::{fmt, fs};
use utils::{current_system_time_since_epoch, ProcessTracker};

// !!!!!!!!!!!!!!!!! Sensor !!!!!!!!!!!!!!!!!!!!!!!
/// Sensor trait, the Sensor API.
pub trait Sensor {
    fn get_topology(&mut self) -> Box<Option<Topology>>;
    fn generate_topology(&self) -> Result<Topology, Box<dyn Error>>;
}

/// Defines methods for Record instances creation
/// and storage.
pub trait RecordGenerator {
    fn refresh_record(&mut self) -> Record;
    fn get_records_passive(&self) -> Vec<Record>;
    fn clean_old_records(&mut self);
}

// !!!!!!!!!!!!!!!!! Topology !!!!!!!!!!!!!!!!!!!!!!!
/// Topology struct represents the whole CPUSocket architecture,
/// from the electricity consumption point of view,
/// including the potentially multiple CPUSocket sockets.
/// Owns a vector of CPUSocket structs representing each socket.
#[derive(Debug, Clone)]
pub struct Topology {
    /// The CPU sockets found on the host, represented as CPUSocket instances attached to this topology
    pub sockets: Vec<CPUSocket>,
    /// ProcessTrack instance that keeps track of processes running on the host and CPU stats associated
    pub proc_tracker: ProcessTracker,
    /// CPU usage stats buffer
    pub stat_buffer: Vec<CPUStat>,
    /// Measurements of energy usage, stored as Record instances
    pub record_buffer: Vec<Record>,
    /// Maximum size in memory for the recor_buffer
    pub buffer_max_kbytes: u16,
    /// Sorted list of all domains names
    pub domains_names: Option<Vec<String>>,
}

impl RecordGenerator for Topology {
    /// Computes a new Record, stores it in the record_buffer
    /// and returns a clone of this record.
    ///
    fn refresh_record(&mut self) -> Record {
        let mut value: u64 = 0;
        for s in self.get_sockets() {
            let records = s.get_records_passive();
            if !records.is_empty() {
                let last = records.last();
                let res = last.unwrap().value.trim();
                if let Ok(val) = res.parse::<u64>() {
                    value += val;
                } else {
                    warn!("couldn't parse value : {}", res);
                }
            }
        }
        let timestamp = current_system_time_since_epoch();
        let record = Record::new(timestamp, value.to_string(), units::Unit::MicroJoule);

        self.record_buffer.push(Record::new(
            record.timestamp,
            record.value.clone(),
            units::Unit::MicroJoule,
        ));

        if !self.record_buffer.is_empty() {
            self.clean_old_records();
        }
        record
    }

    /// Removes (and thus drops) as many Record instances from the record_buffer
    /// as needed for record_buffer to not exceed 'buffer_max_kbytes'
    fn clean_old_records(&mut self) {
        let record_ptr = &self.record_buffer[0];
        let record_size = size_of_val(record_ptr);
        let curr_size = record_size * self.record_buffer.len();
        trace!(
            "topology: current size of record buffer: {} max size: {}",
            curr_size,
            self.buffer_max_kbytes * 1000
        );
        if curr_size as u16 > self.buffer_max_kbytes * 1000 {
            let size_diff = curr_size - (self.buffer_max_kbytes * 1000) as usize;
            trace!(
                "topology: size_diff: {} record size: {}",
                size_diff,
                record_size
            );
            if size_diff > record_size {
                let nb_records_to_delete = size_diff as f32 / record_size as f32;
                for _ in 1..nb_records_to_delete as u32 {
                    if !self.record_buffer.is_empty() {
                        let res = self.record_buffer.remove(0);
                        debug!("Cleaning record buffer on Topology, removing: {:?}", res);
                    }
                }
            }
        }
    }

    /// Returns a copy of the record_buffer
    fn get_records_passive(&self) -> Vec<Record> {
        let mut result = vec![];
        for r in &self.record_buffer {
            result.push(Record::new(
                r.timestamp,
                r.value.clone(),
                units::Unit::MicroJoule,
            ));
        }
        result
    }
}

impl Default for Topology {
    fn default() -> Self {
        Self::new()
    }
}

impl Topology {
    /// Instanciates Topology and returns the instance
    pub fn new() -> Topology {
        Topology {
            sockets: vec![],
            proc_tracker: ProcessTracker::new(5),
            stat_buffer: vec![],
            record_buffer: vec![],
            buffer_max_kbytes: 1,
            domains_names: None,
        }
    }

    /// Parses /proc/cpuinfo and creates instances of CPUCore.
    ///
    ///# Examples
    ///
    /// ```
    /// use scaphandre::sensors::Topology;
    ///
    /// if let Ok(cores) = Topology::generate_cpu_cores() {
    ///     println!("There are {} cores on this host.", cores.len());
    ///     for c in &cores {
    ///         println!("Here is CPU Core number {}", c.attributes.get("processor").unwrap());
    ///     }
    /// }
    /// ```
    pub fn generate_cpu_cores() -> Result<Vec<CPUCore>, String> {
        let cpuinfo = CpuInfo::new().unwrap();
        let mut cores = vec![];
        for id in 0..(cpuinfo.num_cores() - 1) {
            let mut info = HashMap::new();
            for (k, v) in cpuinfo.get_info(id).unwrap().iter() {
                info.insert(String::from(*k), String::from(*v));
            }
            cores.push(CPUCore::new(id as u16, info));
        }
        Ok(cores)
    }

    /// Adds a Socket instance to self.sockets if and only if the
    /// socket id doesn't exist already.
    pub fn safe_add_socket(
        &mut self,
        socket_id: u16,
        domains: Vec<Domain>,
        attributes: Vec<Vec<HashMap<String, String>>>,
        counter_uj_path: String,
        buffer_max_kbytes: u16,
    ) {
<<<<<<< HEAD
        let result = self.sockets.iter().filter(|s| s.id == socket_id);
        if result.count() == 0 {
=======
        if !self.sockets.iter().any(|s| s.id == socket_id) {
>>>>>>> 59feabe8
            let socket = CPUSocket::new(
                socket_id,
                domains,
                attributes,
                counter_uj_path,
                buffer_max_kbytes,
            );
            self.sockets.push(socket);
        }
    }

    /// Returns a immutable reference to self.proc_tracker
    pub fn get_proc_tracker(&self) -> &ProcessTracker {
        &self.proc_tracker
    }

    /// Returns a mutable reference to self.sockets
    pub fn get_sockets(&mut self) -> &mut Vec<CPUSocket> {
        &mut self.sockets
    }

    /// Returns an immutable reference to self.sockets
    pub fn get_sockets_passive(&self) -> &Vec<CPUSocket> {
        &self.sockets
    }

    // Build a sorted list of all domains names from all sockets.
    fn build_domains_names(&mut self) {
        let mut names: HashMap<String, ()> = HashMap::new();
        for s in self.sockets.iter() {
            for d in s.get_domains_passive() {
                names.insert(d.name.clone(), ());
            }
        }
        let mut domain_names = names.keys().cloned().collect::<Vec<String>>();
        domain_names.sort();
        self.domains_names = Some(domain_names);
    }

    /// Adds a Domain instance to a given socket, if and only if the domain
    /// id doesn't exist already for the socket.
    pub fn safe_add_domain_to_socket(
        &mut self,
        socket_id: u16,
        domain_id: u16,
        name: &str,
        uj_counter: &str,
        buffer_max_kbytes: u16,
    ) {
        let iterator = self.sockets.iter_mut();
        for socket in iterator {
            if socket.id == socket_id {
                socket.safe_add_domain(Domain::new(
                    domain_id,
                    String::from(name),
                    String::from(uj_counter),
                    buffer_max_kbytes,
                ));
            }
        }
        self.build_domains_names();
    }

    /// Generates CPUCore instances for the host and adds them
    /// to appropriate CPUSocket instance from self.sockets
    pub fn add_cpu_cores(&mut self) {
        let mut cores = Topology::generate_cpu_cores().unwrap();
        while !cores.is_empty() {
            let c = cores.pop().unwrap();
            let socket_id = &c
                .attributes
                .get("physical id")
                .unwrap()
                .parse::<u16>()
                .unwrap();
            let socket = self
                .sockets
                .iter_mut()
                .find(|x| &x.id == socket_id)
                .expect("Trick: if you are running on a vm, do not forget to use --vm parameter invoking scaphandre at the command line");
            if socket_id == &socket.id {
                socket.add_cpu_core(c);
            }
        }
    }

    /// Triggers ProcessTracker refresh on process stats
    /// and power consumption, CPU stats and cores power comsumption,
    /// CPU sockets stats and power consumption.
    pub fn refresh(&mut self) {
        let sockets = &mut self.sockets;
        for s in sockets {
            // refresh each socket with new record
            s.refresh_record();
            s.refresh_stats();
            let domains = s.get_domains();
            for d in domains {
                d.refresh_record();
            }
            //let cores = s.get_cores();
            //for c in cores {
            //
            //}
        }
        self.refresh_procs();
        self.refresh_record();
        self.refresh_stats();
    }

    /// Gets currently running processes (as procfs::Process instances) and stores
    /// them in self.proc_tracker
    fn refresh_procs(&mut self) {
        //! current_procs is the up to date list of processus running on the host
        let current_procs = process::all_processes().unwrap();

        for p in current_procs {
            let pid = p.pid;
            let res = self.proc_tracker.add_process_record(p);
            match res {
                Ok(_) => {}
                Err(msg) => panic!("Failed to track process with pid {} !\nGot: {}", pid, msg),
            }
        }
    }

    /// Gets currents stats and stores them as a CPUStat instance in self.stat_buffer
    pub fn refresh_stats(&mut self) {
        self.stat_buffer.insert(0, self.read_stats().unwrap());
        if !self.stat_buffer.is_empty() {
            self.clean_old_stats();
        }
    }

    /// Checks the size in memory of stats_buffer and deletes as many CPUStat
    /// instances from the buffer to make it smaller in memory than buffer_max_kbytes.
    fn clean_old_stats(&mut self) {
        let stat_ptr = &self.stat_buffer[0];
        let size_of_stat = size_of_val(stat_ptr);
        let curr_size = size_of_stat * self.stat_buffer.len();
        trace!("current_size of stats in topo: {}", curr_size);
        if curr_size > (self.buffer_max_kbytes * 1000) as usize {
            let size_diff = curr_size - (self.buffer_max_kbytes * 1000) as usize;
            if size_diff > size_of_stat {
                let nb_stats_to_delete = size_diff as f32 / size_of_stat as f32;
                trace!(
                    "nb_stats_to_delete: {} size_diff: {} size of: {}",
                    nb_stats_to_delete,
                    size_diff,
                    size_of_stat
                );
                for _ in 1..nb_stats_to_delete as u32 {
                    if !self.stat_buffer.is_empty() {
                        let res = self.stat_buffer.pop();
                        debug!("Cleaning topology stat buffer, removing: {:?}", res);
                    }
                }
            }
        }
    }

    /// Returns a Record instance containing the difference (attribute by attribute, except timestamp which will be the timestamp from the last record)
    /// between the last (in time) record from self.record_buffer and the previous one
    pub fn get_records_diff(&self) -> Option<Record> {
        let len = self.record_buffer.len();
        if len > 2 {
            let last = self.record_buffer.last().unwrap();
            let previous = self.record_buffer.get(len - 2).unwrap();
            let last_value = last.value.parse::<u64>().unwrap();
            let previous_value = previous.value.parse::<u64>().unwrap();
            if previous_value <= last_value {
                let diff = last_value - previous_value;
                return Some(Record::new(last.timestamp, diff.to_string(), last.unit));
            }
        }
        None
    }

    /// Returns a Record instance containing the power consumed between
    /// last and previous measurement, in microwatts.
    pub fn get_records_diff_power_microwatts(&self) -> Option<Record> {
        if self.record_buffer.len() > 1 {
            let last_record = self.record_buffer.last().unwrap();
            let previous_record = self
                .record_buffer
                .get(self.record_buffer.len() - 2)
                .unwrap();
            let last_microjoules = last_record.value.parse::<u64>().unwrap();
            let previous_microjoules = previous_record.value.parse::<u64>().unwrap();
            if previous_microjoules > last_microjoules {
                return None;
            }
            let microjoules = last_microjoules - previous_microjoules;
            let time_diff =
                last_record.timestamp.as_secs_f64() - previous_record.timestamp.as_secs_f64();
            let microwatts = microjoules as f64 / time_diff;
            return Some(Record::new(
                last_record.timestamp,
                (microwatts as u64).to_string(),
                units::Unit::MicroWatt,
            ));
        }
        None
    }

    /// Returns a CPUStat instance containing the difference between last
    /// and previous stats measurement (from stat_buffer), attribute by attribute.
    pub fn get_stats_diff(&self) -> Option<CPUStat> {
        if self.stat_buffer.len() > 1 {
            let last = &self.stat_buffer[0].cputime;
            let previous = &self.stat_buffer[1].cputime;
            let mut iowait = None;
            let mut irq = None;
            let mut softirq = None;
            let mut steal = None;
            let mut guest = None;
            let mut guest_nice = None;
            if last.iowait.is_some() && previous.iowait.is_some() {
                iowait = Some(last.iowait.unwrap() - previous.iowait.unwrap());
            }
            if last.irq.is_some() && previous.irq.is_some() {
                irq = Some(last.irq.unwrap() - previous.irq.unwrap());
            }
            if last.softirq.is_some() && previous.softirq.is_some() {
                softirq = Some(last.softirq.unwrap() - previous.softirq.unwrap());
            }
            if last.steal.is_some() && previous.steal.is_some() {
                steal = Some(last.steal.unwrap() - previous.steal.unwrap());
            }
            if last.guest.is_some() && previous.guest.is_some() {
                guest = Some(last.guest.unwrap() - previous.guest.unwrap());
            }
            if last.guest_nice.is_some() && previous.guest_nice.is_some() {
                guest_nice = Some(last.guest_nice.unwrap() - previous.guest_nice.unwrap());
            }
            return Some(CPUStat {
                cputime: CpuTime {
                    user: last.user - previous.user,
                    nice: last.nice - previous.nice,
                    system: last.system - previous.system,
                    idle: last.idle - previous.idle,
                    iowait,
                    irq,
                    softirq,
                    steal,
                    guest,
                    guest_nice,
                },
            });
        }
        None
    }

    /// Reads content from /proc/stat and extracts the stats of the whole CPU topology.
    pub fn read_stats(&self) -> Option<CPUStat> {
        let kernelstats_or_not = KernelStats::new();
        if let Ok(res_cputime) = kernelstats_or_not {
            return Some(CPUStat {
                cputime: res_cputime.total,
            });
        }
        None
    }

    /// Returns the number of processes currently available
    pub fn read_nb_process_total_count(&self) -> Option<u64> {
        if let Ok(result) = KernelStats::new() {
            return Some(result.processes);
        }
        None
    }

    /// Returns the number of processes currently in a running state
    pub fn read_nb_process_running_current(&self) -> Option<u32> {
        if let Ok(result) = KernelStats::new() {
            if let Some(procs_running) = result.procs_running {
                return Some(procs_running);
            }
        }
        None
    }
    /// Returns the number of processes currently blocked waiting
    pub fn read_nb_process_blocked_current(&self) -> Option<u32> {
        if let Ok(result) = KernelStats::new() {
            if let Some(procs_running) = result.procs_running {
                return Some(procs_running);
            }
        }
        None
    }
    /// Returns the current number of context switches
    pub fn read_nb_context_switches_total_count(&self) -> Option<u64> {
        if let Ok(result) = KernelStats::new() {
            return Some(result.ctxt);
        }
        None
    }

    /// Returns the power consumed between last and previous measurement for a given process ID, in microwatts
    pub fn get_process_power_consumption_microwatts(&self, pid: i32) -> Option<u64> {
        let tracker = self.get_proc_tracker();
        if let Some(recs) = tracker.find_records(pid) {
            if recs.len() > 1 {
                let last = recs.first().unwrap();
                let previous = recs.get(1).unwrap();
                if let Some(topo_stats_diff) = self.get_stats_diff() {
                    //trace!("Topology stats measured diff: {:?}", topo_stats_diff);
                    let process_total_time =
                        last.total_time_jiffies() - previous.total_time_jiffies();
                    let topo_total_time = topo_stats_diff.total_time_jiffies()
                        * procfs::ticks_per_second().unwrap() as f32;
                    let usage_percent = process_total_time as f64 / topo_total_time as f64;
                    let topo_conso = self.get_records_diff_power_microwatts();
                    if let Some(val) = &topo_conso {
                        //trace!("topo conso: {}", val);
                        let val_f64 = val.value.parse::<f64>().unwrap();
                        //trace!("val f64: {}", val_f64);
                        let result = (val_f64 * usage_percent) as u64;
                        //trace!("result: {}", result);
                        return Some(result);
                    }
                }
            }
        } else {
            trace!("Couldn't find records for PID: {}", pid);
        }
        None
    }

    pub fn get_process_cpu_consumption_percentage(&self, pid: i32) -> Option<f64> {
        let tracker = self.get_proc_tracker();
        if let Some(recs) = tracker.find_records(pid) {
            if recs.len() > 1 {
                let last = recs.first().unwrap();
                let previous = recs.get(1).unwrap();
                if let Some(topo_stats_diff) = self.get_stats_diff() {
                    let process_total_time =
                        last.total_time_jiffies() - previous.total_time_jiffies();

                    let topo_total_time = topo_stats_diff.total_time_jiffies()
                        * procfs::ticks_per_second().unwrap() as f32;

                    let usage = process_total_time as f64 / topo_total_time as f64;

                    return Some(usage * 100.0);
                }
            }
        }
        None
    }
}

// !!!!!!!!!!!!!!!!! CPUSocket !!!!!!!!!!!!!!!!!!!!!!!
/// CPUSocket struct represents a CPU socket (matches physical_id attribute in /proc/cpuinfo),
/// owning CPU cores (processor in /proc/cpuinfo).
#[derive(Debug, Clone)]
pub struct CPUSocket {
    /// Numerical ID of the CPU socket (physical_id in /proc/cpuinfo)
    pub id: u16,
    /// RAPL domains attached to the socket
    pub domains: Vec<Domain>,
    /// Text attributes linked to that socket, found in /proc/cpuinfo
    pub attributes: Vec<Vec<HashMap<String, String>>>,
    /// Path to the file that provides the counter for energy consumed by the socket, in microjoules.
    pub counter_uj_path: String,
    /// Comsumption records measured and stored by scaphandre for this socket.
    pub record_buffer: Vec<Record>,
    /// Maximum size of the record_buffer in kilobytes.
    pub buffer_max_kbytes: u16,
    /// CPU cores (core_id in /proc/cpuinfo) attached to the socket.
    pub cpu_cores: Vec<CPUCore>,
    /// Usage statistics records stored for this socket.
    pub stat_buffer: Vec<CPUStat>,
}

impl RecordGenerator for CPUSocket {
    /// Generates a new record of the socket energy consumption and stores it in the record_buffer.
    /// Returns a clone of this Record instance.
    fn refresh_record(&mut self) -> Record {
        let timestamp = match SystemTime::now().duration_since(SystemTime::UNIX_EPOCH) {
            Ok(n) => n,
            Err(_) => panic!("Couldn't generate timestamp"),
        };
        let raw_uj = self.read_counter_uj();
        let record = Record::new(timestamp, raw_uj.unwrap(), units::Unit::MicroJoule);

        self.record_buffer.push(Record::new(
            record.timestamp,
            record.value.clone(),
            units::Unit::MicroJoule,
        ));

        if !self.record_buffer.is_empty() {
            self.clean_old_records();
        }
        record
    }

    /// Checks the size in memory of record_buffer and deletes as many Record
    /// instances from the buffer to make it smaller in memory than buffer_max_kbytes.
    fn clean_old_records(&mut self) {
        let record_ptr = &self.record_buffer[0];
        let curr_size = size_of_val(record_ptr) * self.record_buffer.len();
        trace!(
            "socket rebord buffer current size: {} max_bytes: {}",
            curr_size,
            self.buffer_max_kbytes * 1000
        );
        if curr_size > (self.buffer_max_kbytes * 1000) as usize {
            let size_diff = curr_size - (self.buffer_max_kbytes * 1000) as usize;
            trace!(
                "socket record size_diff: {} sizeof: {}",
                size_diff,
                size_of_val(record_ptr)
            );
            if size_diff > size_of_val(record_ptr) {
                let nb_records_to_delete = size_diff as f32 / size_of_val(record_ptr) as f32;
                for _ in 1..nb_records_to_delete as u32 {
                    if !self.record_buffer.is_empty() {
                        let res = self.record_buffer.remove(0);
                        debug!(
                            "Cleaning socket id {} records buffer, removing: {}",
                            self.id, res
                        );
                    }
                }
            }
        }
    }

    /// Returns a new owned Vector being a clone of the current record_buffer.
    /// This does not affect the current buffer but is costly.
    fn get_records_passive(&self) -> Vec<Record> {
        let mut result = vec![];
        for r in &self.record_buffer {
            result.push(Record::new(
                r.timestamp,
                r.value.clone(),
                units::Unit::MicroJoule,
            ));
        }
        result
    }
}

impl CPUSocket {
    /// Creates and returns a CPUSocket instance with an empty buffer and no CPUCore owned yet.
    fn new(
        id: u16,
        domains: Vec<Domain>,
        attributes: Vec<Vec<HashMap<String, String>>>,
        counter_uj_path: String,
        buffer_max_kbytes: u16,
    ) -> CPUSocket {
        CPUSocket {
            id,
            domains,
            attributes,
            counter_uj_path,
            record_buffer: vec![], // buffer has to be empty first
            buffer_max_kbytes,
            cpu_cores: vec![], // cores are instantiated on a later step
            stat_buffer: vec![],
        }
    }

    /// Adds a new Domain instance to the domains vector if and only if it doesn't exist in the vector already.
    fn safe_add_domain(&mut self, domain: Domain) {
<<<<<<< HEAD
        let result = self.domains.iter().filter(|d| d.id == domain.id);
        if result.count() == 0 {
=======
        if !self.domains.iter().any(|d| d.id == domain.id) {
>>>>>>> 59feabe8
            self.domains.push(domain);
        }
    }

    /// Returns the content of the energy consumption counter file, as a String
    /// value of microjoules.
    pub fn read_counter_uj(&self) -> Result<String, Box<dyn Error>> {
        match fs::read_to_string(&self.counter_uj_path) {
            Ok(result) => Ok(result),
            Err(error) => Err(Box::new(error)),
        }
    }

    /// Returns a mutable reference to the domains vector.
    pub fn get_domains(&mut self) -> &mut Vec<Domain> {
        &mut self.domains
    }

    /// Returns a immutable reference to the domains vector.
    pub fn get_domains_passive(&self) -> &Vec<Domain> {
        &self.domains
    }

    /// Returns a mutable reference to the CPU cores vector.
    pub fn get_cores(&mut self) -> &mut Vec<CPUCore> {
        &mut self.cpu_cores
    }

    /// Returns a immutable reference to the CPU cores vector.
    pub fn get_cores_passive(&self) -> &Vec<CPUCore> {
        &self.cpu_cores
    }

    /// Adds a CPU core instance to the cores vector.
    pub fn add_cpu_core(&mut self, core: CPUCore) {
        self.cpu_cores.push(core);
    }

    /// Generates a new CPUStat object storing current usage statistics of the socket
    /// and stores it in the stat_buffer.
    pub fn refresh_stats(&mut self) {
        if !self.stat_buffer.is_empty() {
            self.clean_old_stats();
        }
        self.stat_buffer.insert(0, self.read_stats().unwrap());
    }

    /// Checks the size in memory of stats_buffer and deletes as many CPUStat
    /// instances from the buffer to make it smaller in memory than buffer_max_kbytes.
    fn clean_old_stats(&mut self) {
        let stat_ptr = &self.stat_buffer[0];
        let size_of_stat = size_of_val(stat_ptr);
        let curr_size = size_of_stat * self.stat_buffer.len();
        trace!("current_size of stats in socket {}: {}", self.id, curr_size);
        trace!(
            "estimated max nb of socket stats: {}",
            self.buffer_max_kbytes as f32 * 1000.0 / size_of_stat as f32
        );
        if curr_size > (self.buffer_max_kbytes * 1000) as usize {
            let size_diff = curr_size - (self.buffer_max_kbytes * 1000) as usize;
            trace!(
                "socket {} size_diff: {} size of: {}",
                self.id,
                size_diff,
                size_of_stat
            );
            if size_diff > size_of_stat {
                let nb_stats_to_delete = size_diff as f32 / size_of_stat as f32;
                trace!(
                    "socket {} nb_stats_to_delete: {} size_diff: {} size of: {}",
                    self.id,
                    nb_stats_to_delete,
                    size_diff,
                    size_of_stat
                );
                trace!("nb stats to delete: {}", nb_stats_to_delete as u32);
                for _ in 1..nb_stats_to_delete as u32 {
                    if !self.stat_buffer.is_empty() {
                        let res = self.stat_buffer.pop();
                        debug!(
                            "Cleaning stat buffer of socket {}, removing: {:?}",
                            self.id, res
                        );
                    }
                }
            }
        }
    }

    /// Combines stats from all CPU cores owned byu the socket and returns
    /// a CpuTime struct containing stats for the whole socket.
    pub fn read_stats(&self) -> Option<CPUStat> {
        let mut stats = CPUStat {
            cputime: CpuTime {
                user: 0.0,
                nice: 0.0,
                system: 0.0,
                idle: 0.0,
                iowait: Some(0.0),
                irq: Some(0.0),
                softirq: Some(0.0),
                guest: Some(0.0),
                guest_nice: Some(0.0),
                steal: Some(0.0),
            },
        };
        for c in &self.cpu_cores {
            let c_stats = c.read_stats().unwrap();
            stats.cputime.user += c_stats.user;
            stats.cputime.nice += c_stats.nice;
            stats.cputime.system += c_stats.system;
            stats.cputime.idle += c_stats.idle;
            stats.cputime.iowait =
                Some(stats.cputime.iowait.unwrap_or_default() + c_stats.iowait.unwrap_or_default());
            stats.cputime.irq =
                Some(stats.cputime.irq.unwrap_or_default() + c_stats.irq.unwrap_or_default());
            stats.cputime.softirq = Some(
                stats.cputime.softirq.unwrap_or_default() + c_stats.softirq.unwrap_or_default(),
            );
        }
        Some(stats)
    }

    /// Computes the difference between previous usage statistics record for the socket
    /// and the current one. Returns a CPUStat object containing this difference, field
    /// by field.
    pub fn get_stats_diff(&mut self) -> Option<CPUStat> {
        if self.stat_buffer.len() > 1 {
            let last = &self.stat_buffer[0].cputime;
            let previous = &self.stat_buffer[1].cputime;
            let mut iowait = None;
            let mut irq = None;
            let mut softirq = None;
            let mut steal = None;
            let mut guest = None;
            let mut guest_nice = None;
            if last.iowait.is_some() && previous.iowait.is_some() {
                iowait = Some(last.iowait.unwrap() - previous.iowait.unwrap());
            }
            if last.irq.is_some() && previous.irq.is_some() {
                irq = Some(last.irq.unwrap() - previous.irq.unwrap());
            }
            if last.softirq.is_some() && previous.softirq.is_some() {
                softirq = Some(last.softirq.unwrap() - previous.softirq.unwrap());
            }
            if last.steal.is_some() && previous.steal.is_some() {
                steal = Some(last.steal.unwrap() - previous.steal.unwrap());
            }
            if last.guest.is_some() && previous.guest.is_some() {
                guest = Some(last.guest.unwrap() - previous.guest.unwrap());
            }
            if last.guest_nice.is_some() && previous.guest_nice.is_some() {
                guest_nice = Some(last.guest_nice.unwrap() - previous.guest_nice.unwrap());
            }
            return Some(CPUStat {
                cputime: CpuTime {
                    user: last.user - previous.user,
                    nice: last.nice - previous.nice,
                    system: last.system - previous.system,
                    idle: last.idle - previous.idle,
                    iowait,
                    irq,
                    softirq,
                    steal,
                    guest,
                    guest_nice,
                },
            });
        }
        None
    }

    /// Returns a Record instance containing the power consumed between last
    /// and previous measurement, for this CPU socket
    pub fn get_records_diff_power_microwatts(&self) -> Option<Record> {
        if self.record_buffer.len() > 1 {
            let last_record = self.record_buffer.last().unwrap();
            let previous_record = self
                .record_buffer
                .get(self.record_buffer.len() - 2)
                .unwrap();
            debug!(
                "last_record value: {} previous_record value: {}",
                &last_record.value, &previous_record.value
            );
            if let (Ok(last_microjoules), Ok(previous_microjoules)) = (
                last_record.value.trim().parse::<u64>(),
                previous_record.value.trim().parse::<u64>(),
            ) {
                let microjoules = last_microjoules - previous_microjoules;
                let time_diff =
                    last_record.timestamp.as_secs_f64() - previous_record.timestamp.as_secs_f64();
                let microwatts = microjoules as f64 / time_diff;
                debug!("microwatts: {}", microwatts);
                return Some(Record::new(
                    last_record.timestamp,
                    (microwatts as u64).to_string(),
                    units::Unit::MicroWatt,
                ));
            }
        } else {
            debug!("Not enough records for socket");
        }
        None
    }
}

// !!!!!!!!!!!!!!!!! CPUCore !!!!!!!!!!!!!!!!!!!!!!!
/// CPUCore reprensents each CPU core on the host,
/// owned by a CPUSocket. CPUCores are instanciated regardless if
/// HyperThreading is activated on the host.
/// Reprensents the processor field in /proc/cpuinfo.
#[derive(Debug, Clone)]
pub struct CPUCore {
    pub id: u16,
    pub attributes: HashMap<String, String>,
}

impl CPUCore {
    /// Instantiates CPUCore and returns the instance.
    pub fn new(id: u16, attributes: HashMap<String, String>) -> CPUCore {
        CPUCore { id, attributes }
    }

    /// Reads content from /proc/stat and extracts the stats of the CPU core
    fn read_stats(&self) -> Option<CpuTime> {
        if let Ok(mut kernelstats) = KernelStats::new() {
            return Some(kernelstats.cpu_time.remove(self.id as usize));
        }
        None
    }
}

// !!!!!!!!!!!!!!!!! Domain !!!!!!!!!!!!!!!!!!!!!!!
/// Domain struct represents a part of a CPUSocket from the
/// electricity consumption point of view.
#[derive(Debug, Clone)]
pub struct Domain {
    /// Numerical ID of the RAPL domain as indicated in /sys/class/powercap/intel-rapl* folders names
    pub id: u16,
    /// Name of the domain as found in /sys/class/powercap/intel-rapl:X:X/name
    pub name: String,
    /// Path to the domain's energy counter file, microjoules extracted
    pub counter_uj_path: String,
    /// History of energy consumption measurements, stored as Record instances
    pub record_buffer: Vec<Record>,
    /// Maximum size of record_buffer, in kilobytes
    pub buffer_max_kbytes: u16,
}
impl RecordGenerator for Domain {
    /// Computes a measurement of energy comsumption for this CPU domain,
    /// stores a copy in self.record_buffer and returns it.
    fn refresh_record(&mut self) -> Record {
        let timestamp = match SystemTime::now().duration_since(SystemTime::UNIX_EPOCH) {
            Ok(n) => n,
            Err(_) => panic!("Couldn't generate timestamp"),
        };
        let record = Record::new(
            timestamp,
            self.read_counter_uj().unwrap(), //.parse().unwrap(),
            units::Unit::MicroJoule,
        );

        self.record_buffer.push(Record::new(
            record.timestamp,
            record.value.clone(),
            units::Unit::MicroJoule,
        ));

        if !self.record_buffer.is_empty() {
            self.clean_old_records();
        }
        record
    }

    /// Removes as many Record instances from self.record_buffer as needed
    /// for record_buffer to take less than 'buffer_max_kbytes' in memory
    fn clean_old_records(&mut self) {
        let record_ptr = &self.record_buffer[0];
        let curr_size = size_of_val(record_ptr) * self.record_buffer.len();
        if curr_size > (self.buffer_max_kbytes * 1000) as usize {
            let size_diff = curr_size - (self.buffer_max_kbytes * 1000) as usize;
            if size_diff > size_of_val(&self.record_buffer[0]) {
                let nb_records_to_delete =
                    size_diff as f32 / size_of_val(&self.record_buffer[0]) as f32;
                for _ in 1..nb_records_to_delete as u32 {
                    if !self.record_buffer.is_empty() {
                        self.record_buffer.remove(0);
                    }
                }
            }
        }
    }

    /// Returns a copy of self.record_buffer
    fn get_records_passive(&self) -> Vec<Record> {
        let mut result = vec![];
        for r in &self.record_buffer {
            result.push(Record::new(
                r.timestamp,
                r.value.clone(),
                units::Unit::MicroJoule,
            ));
        }
        result
    }
}
impl Domain {
    /// Instanciates Domain and returns the instance
    fn new(id: u16, name: String, counter_uj_path: String, buffer_max_kbytes: u16) -> Domain {
        Domain {
            id,
            name,
            counter_uj_path,
            record_buffer: vec![],
            buffer_max_kbytes,
        }
    }
    /// Reads content of this domain's energy_uj file
    pub fn read_counter_uj(&self) -> Result<String, Box<dyn Error>> {
        match fs::read_to_string(&self.counter_uj_path) {
            Ok(result) => Ok(result),
            Err(error) => Err(Box::new(error)),
        }
    }

    /// Returns a Record instance containing the power consumed between
    /// last and previous measurement, in microwatts.
    pub fn get_records_diff_power_microwatts(&self) -> Option<Record> {
        if self.record_buffer.len() > 1 {
            let last_record = self.record_buffer.last().unwrap();
            let previous_record = self
                .record_buffer
                .get(self.record_buffer.len() - 2)
                .unwrap();
            if let (Ok(last_microjoules), Ok(previous_microjoules)) = (
                last_record.value.trim().parse::<u64>(),
                previous_record.value.trim().parse::<u64>(),
            ) {
                if previous_microjoules > last_microjoules {
                    return None;
                }
                let microjoules = last_microjoules - previous_microjoules;
                let time_diff =
                    last_record.timestamp.as_secs_f64() - previous_record.timestamp.as_secs_f64();
                let microwatts = microjoules as f64 / time_diff;
                return Some(Record::new(
                    last_record.timestamp,
                    (microwatts as u64).to_string(),
                    units::Unit::MicroWatt,
                ));
            }
        }
        None
    }
}
impl fmt::Display for Domain {
    fn fmt(&self, f: &mut fmt::Formatter<'_>) -> fmt::Result {
        write!(f, "Domain: {}", self.name)
    }
}

// !!!!!!!!!!!!!!!!! Record !!!!!!!!!!!!!!!!!!!!!!!
/// Record struct represents an electricity consumption measurement
/// tied to a domain.
#[derive(Debug, Clone)]
pub struct Record {
    pub timestamp: Duration,
    pub value: String,
    pub unit: units::Unit,
}

impl Record {
    /// Instances Record and returns the instance
    pub fn new(timestamp: Duration, value: String, unit: units::Unit) -> Record {
        Record {
            timestamp,
            value,
            unit,
        }
    }
}

impl fmt::Display for Record {
    fn fmt(&self, f: &mut fmt::Formatter<'_>) -> fmt::Result {
        write!(
            f,
            "recorded {} {} at {:?}",
            self.value.trim(),
            self.unit,
            self.timestamp
        )
    }
}

#[derive(Debug)]
pub struct CPUStat {
    pub cputime: CpuTime,
}

impl CPUStat {
    /// Returns the total of active CPU time spent, for this stat measurement
    /// (not iowait, idle, irq or softirq)
    pub fn total_time_jiffies(&self) -> f32 {
        let user = self.cputime.user;
        let nice = self.cputime.nice;
        let system = self.cputime.system;
        let idle = self.cputime.idle;
        let irq = self.cputime.irq.unwrap_or_default();
        let iowait = self.cputime.iowait.unwrap_or_default();
        let softirq = self.cputime.softirq.unwrap_or_default();
        let steal = self.cputime.steal.unwrap_or_default();
        let guest_nice = self.cputime.guest_nice.unwrap_or_default();
        let guest = self.cputime.guest.unwrap_or_default();

        trace!(
            "CPUStat contains user {} nice {} system {} idle: {} irq {} softirq {} iowait {} steal {} guest_nice {} guest {}",
            user, nice, system, idle, irq, softirq, iowait, steal, guest_nice, guest
        );
        user + nice + system + guest_nice + guest
    }
}

impl Clone for CPUStat {
    /// Returns a copy of CPUStat instance
    fn clone(&self) -> CPUStat {
        CPUStat {
            cputime: CpuTime {
                user: self.cputime.user,
                nice: self.cputime.nice,
                system: self.cputime.system,
                softirq: self.cputime.softirq,
                irq: self.cputime.irq,
                idle: self.cputime.idle,
                iowait: self.cputime.iowait,
                steal: self.cputime.steal,
                guest: self.cputime.guest,
                guest_nice: self.cputime.guest_nice,
            },
        }
    }
}

#[cfg(test)]
mod tests {
    use super::*;
    #[test]
    fn get_proc_cpuinfo() {
        let cores = Topology::generate_cpu_cores().unwrap();
        println!(
            "cores: {} attributes in core 0: {}",
            cores.len(),
            cores[0].attributes.len()
        );
        for c in &cores {
            println!("{:?}", c.attributes.get("processor"));
        }
        assert_eq!(cores.len() > 0, true);
        for c in &cores {
            assert_eq!(c.attributes.len() > 5, true);
        }
    }

    #[test]
    fn read_topology_stats() {
        let mut sensor = powercap_rapl::PowercapRAPLSensor::new(8, 8, false);
        let topo = (*sensor.get_topology()).unwrap();
        println!("{:?}", topo.read_stats());
    }

    #[test]
    fn read_core_stats() {
        let mut sensor = powercap_rapl::PowercapRAPLSensor::new(8, 8, false);
        let mut topo = (*sensor.get_topology()).unwrap();
        for s in topo.get_sockets() {
            for c in s.get_cores() {
                println!("{:?}", c.read_stats());
            }
        }
    }

    #[test]
    fn read_socket_stats() {
        let mut sensor = powercap_rapl::PowercapRAPLSensor::new(8, 8, false);
        let mut topo = (*sensor.get_topology()).unwrap();
        for s in topo.get_sockets() {
            println!("{:?}", s.read_stats());
        }
    }
}

//  Copyright 2020 The scaphandre authors.
//
//  Licensed under the Apache License, Version 2.0 (the "License");
//  you may not use this file except in compliance with the License.
//  You may obtain a copy of the License at
//
//      http://www.apache.org/licenses/LICENSE-2.0
//
//  Unless required by applicable law or agreed to in writing, software
//  distributed under the License is distributed on an "AS IS" BASIS,
//  WITHOUT WARRANTIES OR CONDITIONS OF ANY KIND, either express or implied.
//  See the License for the specific language governing permissions and
//  limitations under the License.<|MERGE_RESOLUTION|>--- conflicted
+++ resolved
@@ -183,12 +183,8 @@
         counter_uj_path: String,
         buffer_max_kbytes: u16,
     ) {
-<<<<<<< HEAD
-        let result = self.sockets.iter().filter(|s| s.id == socket_id);
-        if result.count() == 0 {
-=======
+
         if !self.sockets.iter().any(|s| s.id == socket_id) {
->>>>>>> 59feabe8
             let socket = CPUSocket::new(
                 socket_id,
                 domains,
@@ -656,12 +652,7 @@
 
     /// Adds a new Domain instance to the domains vector if and only if it doesn't exist in the vector already.
     fn safe_add_domain(&mut self, domain: Domain) {
-<<<<<<< HEAD
-        let result = self.domains.iter().filter(|d| d.id == domain.id);
-        if result.count() == 0 {
-=======
         if !self.domains.iter().any(|d| d.id == domain.id) {
->>>>>>> 59feabe8
             self.domains.push(domain);
         }
     }
