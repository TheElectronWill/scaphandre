use clap::Arg;

use crate::exporters::*;
use crate::sensors::Sensor;
use colored::*;
use regex::Regex;
use std::fmt::Write as _;
use std::thread;
use std::time::{Duration, Instant};

/// An Exporter that displays power consumption data of the host
/// and its processes on the standard output of the terminal.
pub struct StdoutExporter {
    sensor: Box<dyn Sensor>,
}

impl Exporter for StdoutExporter {
    /// Lanches runner()
    fn run(&mut self, parameters: ArgMatches) {
        self.runner(parameters);
    }

    /// Returns options needed for that exporter, as a HashMap
    fn get_options() -> Vec<clap::Arg<'static, 'static>> {
        let mut options = Vec::new();
        let arg = Arg::with_name("timeout")
            .default_value("10")
            .help("Maximum time spent measuring, in seconds. 0 means continuous measurement.")
            .long("timeout")
            .short("t")
            .required(false)
            .takes_value(true);
        options.push(arg);

        let arg = Arg::with_name("step_duration")
            .default_value("2")
            .help("Set measurement step duration in second.")
            .long("step")
            .short("s")
            .required(false)
            .takes_value(true);
        options.push(arg);

        let arg = Arg::with_name("process_number")
            .default_value("5")
            .help("Number of processes to display.")
            .long("process")
            .short("p")
            .required(false)
            .takes_value(true);
        options.push(arg);

        let arg = Arg::with_name("regex_filter")
            .help("Filter processes based on regular expressions (e.g: 'scaph\\w\\wd.e'). This option disable '-p' or '--process' one.")
            .long("regex")
            .short("r")
            .required(false)
            .takes_value(true);
        options.push(arg);

        let arg = Arg::with_name("qemu")
            .help("Apply labels to metrics of processes looking like a Qemu/KVM virtual machine")
            .long("qemu")
            .short("q")
            .required(false)
            .takes_value(false);
        options.push(arg);

        options
    }
}

impl StdoutExporter {
    /// Instantiates and returns a new StdoutExporter
    pub fn new(sensor: Box<dyn Sensor>) -> StdoutExporter {
        StdoutExporter { sensor }
    }

    /// Runs iteration() every 'step', during until 'timeout'
    pub fn runner(&mut self, parameters: ArgMatches) {
        // Parse parameters
        // All parameters have a default values so it is safe to unwrap them.
        // Panic if a non numerical value is passed except for regex_filter.

        let timeout_secs: u64 = parameters
            .value_of("timeout")
            .unwrap()
            .parse()
            .expect("Wrong timeout value, should be a number of seconds");

        let step_duration: u64 = parameters
            .value_of("step_duration")
            .unwrap()
            .parse()
            .expect("Wrong step_duration value, should be a number of seconds");

        let process_number: u16 = parameters
            .value_of("process_number")
            .unwrap()
            .parse()
            .expect("Wrong process_number value, should be a number");

        let regex_filter: Option<Regex> = if !parameters.is_present("regex_filter")
            || parameters.value_of("regex_filter").unwrap().is_empty()
        {
            None
        } else {
            Some(
                Regex::new(parameters.value_of("regex_filter").unwrap())
                    .expect("Wrong regex_filter, regexp is invalid"),
            )
        };

        if parameters.occurrences_of("regex_filter") == 1
            && parameters.occurrences_of("process_number") == 1
        {
            let warning =
                String::from("Warning: (-p / --process) and (-r / --regex) used at the same time. (-p / --process) disabled");
            eprintln!("{}", warning.bright_yellow());
        }

        let topology = self.sensor.get_topology().unwrap();
        let mut metric_generator = MetricGenerator::new(
            topology,
            utils::get_hostname(),
            parameters.is_present("qemu"),
            parameters.is_present("containers"),
        );

        println!("Measurement step is: {}s", step_duration);
        if timeout_secs == 0 {
            loop {
                self.iterate(&regex_filter, process_number, &mut metric_generator);
                thread::sleep(Duration::new(step_duration, 0));
            }
        } else {
            let now = Instant::now();

            while now.elapsed().as_secs() <= timeout_secs {
                self.iterate(&regex_filter, process_number, &mut metric_generator);
                thread::sleep(Duration::new(step_duration, 0));
            }
        }
    }

    fn iterate(
        &mut self,
        regex_filter: &Option<Regex>,
        process_number: u16,
        metric_generator: &mut MetricGenerator,
    ) {
        metric_generator
            .topology
            .proc_tracker
            .clean_terminated_process_records_vectors();
        metric_generator.topology.refresh();
        self.show_metrics(regex_filter, process_number, metric_generator);
    }

    fn show_metrics(
        &self,
        regex_filter: &Option<Regex>,
        process_number: u16,
        metric_generator: &mut MetricGenerator,
    ) {
        metric_generator.gen_all_metrics();

        let metrics = metric_generator.pop_metrics();
        let mut metrics_iter = metrics.iter();
        let host_power = match metrics_iter.find(|x| x.name == "scaph_host_power_microwatts") {
            Some(m) => m.metric_value.clone(),
            None => MetricValueType::Text("0".to_string()),
        };

        let domain_names = metric_generator.topology.domains_names.as_ref();
        if domain_names.is_some() {
            info!("domain_names: {:?}", domain_names.unwrap());
        }

        println!(
            "Host:\t{} W",
            (format!("{}", host_power).parse::<f64>().unwrap() / 1000000.0)
        );

        if domain_names.is_some() {
            println!("\tpackage \t{}", domain_names.unwrap().join("\t\t"));
        }

        for s in metrics
            .iter()
            .filter(|x| x.name == "scaph_socket_power_microwatts")
        {
            let power = format!("{}", s.metric_value).parse::<f32>().unwrap() / 1000000.0;
            let mut power_str = String::from("----");
            if power > 0.0 {
                power_str = power.to_string();
            }
            let socket_id = s.attributes.get("socket_id").unwrap().clone();

            let mut to_print = format!("Socket{}\t{} W |\t", socket_id, power_str);

            let domains = metrics.iter().filter(|x| {
                x.name == "scaph_domain_power_microwatts"
                    && x.attributes.get("socket_id").unwrap() == &socket_id
            });

            if domain_names.is_some() {
                for d in domain_names.unwrap() {
                    info!("current domain : {}", d);
                    info!("domains size : {}", &domains.clone().count());
                    if let Some(current_domain) = domains.clone().find(|x| {
                        info!("looking for domain metrics for d == {}", d);
                        info!("current metric analyzed : {:?}", x);
                        if let Some(domain_name_result) = x.attributes.get("domain_name") {
                            if domain_name_result == d {
                                return true;
                            }
                        }
                        false
                    }) {
                        to_print.push_str(&format!(
                            "{} W\t",
                            current_domain
                                .metric_value
                                .to_string()
                                .parse::<f32>()
                                .unwrap()
                                / 1000000.0
                        ));
                    } else {
                        to_print.push_str("---");
                    }
<<<<<<< HEAD
=======
                    false
                }) {
                    let _ = write!(
                        to_print,
                        "{} W\t",
                        current_domain
                            .metric_value
                            .to_string()
                            .parse::<f32>()
                            .unwrap()
                            / 1000000.0
                    );
                    //to_print.push_str(&format!(
                    //    "{} W\t",
                    //    current_domain
                    //        .metric_value
                    //        .to_string()
                    //        .parse::<f32>()
                    //        .unwrap()
                    //        / 1000000.0
                    //));
                } else {
                    to_print.push_str("---");
>>>>>>> f0be7fec
                }
            }

            println!("{}\n", to_print);
        }

        let consumers: Vec<(procfs::process::Process, u64)> =
            if let Some(regex_filter) = regex_filter {
                println!("Processes filtered by '{}':", regex_filter.as_str());
                metric_generator
                    .topology
                    .proc_tracker
                    .get_filtered_processes(regex_filter)
            } else {
                println!("Top {} consumers:", process_number);
                metric_generator
                    .topology
                    .proc_tracker
                    .get_top_consumers(process_number)
            };

        info!("consumers : {:?}", consumers);
        println!("Power\t\tPID\tExe");
        if consumers.is_empty() {
            println!("No processes found yet or filter returns no value.");
        } else {
            for c in consumers.iter() {
                if let Some(process) = metrics.iter().find(|x| {
                    if x.name == "scaph_process_power_consumption_microwatts" {
                        let pid = x.attributes.get("pid").unwrap();
                        pid.parse::<i32>().unwrap() == c.0.pid
                    } else {
                        false
                    }
                }) {
                    println!(
                        "{} W\t{}\t{:?}",
                        format!("{}", process.metric_value).parse::<f32>().unwrap() / 1000000.0,
                        process.attributes.get("pid").unwrap(),
                        process.attributes.get("exe").unwrap()
                    );
                }
            }
        }
        println!("------------------------------------------------------------\n");
    }
}

#[cfg(test)]
mod tests {
    //#[test]
    //fn get_cons_socket0() {}
}

//  Copyright 2020 The scaphandre authors.
//
//  Licensed under the Apache License, Version 2.0 (the "License");
//  you may not use this file except in compliance with the License.
//  You may obtain a copy of the License at
//
//      http://www.apache.org/licenses/LICENSE-2.0
//
//  Unless required by applicable law or agreed to in writing, software
//  distributed under the License is distributed on an "AS IS" BASIS,
//  WITHOUT WARRANTIES OR CONDITIONS OF ANY KIND, either express or implied.
//  See the License for the specific language governing permissions and
//  limitations under the License.<|MERGE_RESOLUTION|>--- conflicted
+++ resolved
@@ -216,22 +216,6 @@
                                 return true;
                             }
                         }
-                        false
-                    }) {
-                        to_print.push_str(&format!(
-                            "{} W\t",
-                            current_domain
-                                .metric_value
-                                .to_string()
-                                .parse::<f32>()
-                                .unwrap()
-                                / 1000000.0
-                        ));
-                    } else {
-                        to_print.push_str("---");
-                    }
-<<<<<<< HEAD
-=======
                     false
                 }) {
                     let _ = write!(
@@ -244,18 +228,8 @@
                             .unwrap()
                             / 1000000.0
                     );
-                    //to_print.push_str(&format!(
-                    //    "{} W\t",
-                    //    current_domain
-                    //        .metric_value
-                    //        .to_string()
-                    //        .parse::<f32>()
-                    //        .unwrap()
-                    //        / 1000000.0
-                    //));
                 } else {
                     to_print.push_str("---");
->>>>>>> f0be7fec
                 }
             }
 
