//! # PrometheusExporter
//!
<<<<<<< HEAD
//! `PrometheusExporter` implementation, expose metrics to
//! a [Prometheus](https://prometheus.io/) server.
use super::utils::{get_hostname, DEFAULT_IP_ADDRESS};
=======
//! The Prometheus Exporter expose metrics to a [Prometheus](https://prometheus.io/) server.
//! This is achieved by exposing an HTTP endpoint, which the Prometheus will
//! [scrape](https://prometheus.io/docs/prometheus/latest/getting_started).

use super::utils;
>>>>>>> 38d4aaab
use crate::current_system_time_since_epoch;
use crate::exporters::{Exporter, MetricGenerator, MetricValueType};
use crate::sensors::{Sensor, Topology};
use chrono::Utc;
use hyper::service::{make_service_fn, service_fn};
use hyper::{Body, Request, Response, Server};
use std::convert::Infallible;
use std::{
    collections::HashMap,
    fmt::Write,
    net::{IpAddr, Ipv4Addr, SocketAddr},
    sync::{Arc, Mutex},
    time::Duration,
};

<<<<<<< HEAD
=======
/// Default ipv4/ipv6 address to expose the service is any
const DEFAULT_IP_ADDRESS: IpAddr = IpAddr::V4(Ipv4Addr::new(0, 0, 0, 0));

>>>>>>> 38d4aaab
/// Exporter that exposes metrics to an HTTP endpoint
/// matching the Prometheus.io metrics format.
pub struct PrometheusExporter {
    topo: Topology,
    hostname: String,
    args: ExporterArgs,
}

/// Hold the arguments for a PrometheusExporter.
#[derive(clap::Args, Debug)]
pub struct ExporterArgs {
    /// IP address (v4 or v6) of the metrics endpoint for Prometheus
    #[arg(short, long, default_value_t = DEFAULT_IP_ADDRESS)]
    pub address: IpAddr,

    /// TCP port of the metrics endpoint for Prometheus
    #[arg(short, long, default_value_t = 8080)]
    pub port: u16,

    #[arg(short, long, default_value_t = String::from("metrics"))]
    pub suffix: String,

    /// Apply labels to metrics of processes that look like a Qemu/KVM virtual machine
    #[arg(long)]
    pub qemu: bool,

    /// Apply labels to metrics of processes running as containers
    #[arg(long)]
    pub containers: bool,
}

impl PrometheusExporter {
    /// Instantiates PrometheusExporter and returns the instance.
    pub fn new(sensor: &dyn Sensor, args: ExporterArgs) -> PrometheusExporter {
        // Prepare the retrieval of the measurements, catch most of the errors early
        let topo = sensor
            .get_topology()
            .expect("sensor topology should be available");
        let hostname = utils::get_hostname();
        PrometheusExporter {
            topo,
            hostname,
            args,
        }
    }
}

impl Exporter for PrometheusExporter {
    /// Starts an HTTP server to expose the metrics in Prometheus format.
    fn run(&mut self) {
        info!(
            "{}: Starting Prometheus exporter",
            Utc::now().format("%Y-%m-%dT%H:%M:%S")
        );
        println!("Press CTRL-C to stop scaphandre");
        let socket_addr = SocketAddr::new(self.args.address, self.args.port);
        let metric_generator = MetricGenerator::new(
            self.topo.clone(), // improvement possible here: avoid cloning by adding a lifetime param to MetricGenerator
            self.hostname.clone(),
            self.args.qemu,
            self.args.containers,
        );
        run_server(socket_addr, metric_generator, &self.args.suffix);
    }

    fn kind(&self) -> &str {
        "prometheus"
    }
}

/// Contains a mutex holding a MetricGenerator.
/// Used to pass the topology data from one http worker to another.
struct PowerMetrics {
    last_request: Mutex<Duration>,
    metric_generator: Mutex<MetricGenerator>,
}

#[tokio::main]
async fn run_server(
    socket_addr: SocketAddr,
    metric_generator: MetricGenerator,
    endpoint_suffix: &str,
) {
    let power_metrics = PowerMetrics {
        last_request: Mutex::new(Duration::new(0, 0)),
        metric_generator: Mutex::new(metric_generator),
    };
    let context = Arc::new(power_metrics);
    let make_svc = make_service_fn(move |_| {
        let ctx = context.clone();
        let sfx = endpoint_suffix.to_string();
        async {
            Ok::<_, Infallible>(service_fn(move |req| {
                show_metrics(req, ctx.clone(), sfx.clone())
            }))
        }
    });
    let server = Server::bind(&socket_addr);
    let res = server.serve(make_svc);
    let (tx, rx) = tokio::sync::oneshot::channel::<()>();
    let graceful = res.with_graceful_shutdown(async {
        rx.await.ok();
    });

    if let Err(e) = graceful.await {
        error!("server error: {}", e);
    }
    let _ = tx.send(());
}

/// Returns a well formatted Prometheus metric string.
fn format_metric(key: &str, value: &str, labels: Option<&HashMap<String, String>>) -> String {
    let mut result = key.to_string();
    if let Some(labels) = labels {
        result.push('{');
        for (k, v) in labels.iter() {
            let _ = write!(result, "{}=\"{}\",", k, v.replace('\"', "_"));
        }
        result.remove(result.len() - 1);
        result.push('}');
    }
    let _ = writeln!(result, " {value}");
    result
}

/// Adds lines related to a metric in the body (String) of response.
fn push_metric(
    mut body: String,
    help: String,
    metric_type: String,
    metric_name: String,
    metric_line: String,
    add_help: bool,
) -> String {
    if add_help {
        let _ = write!(body, "# HELP {metric_name} {help}");
        let _ = write!(body, "\n# TYPE {metric_name} {metric_type}\n");
    }
    body.push_str(&metric_line);
    body
}

/// Handles requests and returns data formated for Prometheus.
async fn show_metrics(
    req: Request<Body>,
    context: Arc<PowerMetrics>,
    suffix: String,
) -> Result<Response<Body>, Infallible> {
    trace!("{}", req.uri());
    let mut body = String::new();
    if req.uri().path() == format!("/{}", &suffix) {
        let now = current_system_time_since_epoch();
        match context.last_request.lock() {
            Ok(mut last_request) => {
                match context.metric_generator.lock() {
                    Ok(mut metric_generator) => {
                        if now - (*last_request) > Duration::from_secs(2) {
                            {
                                info!(
                                    "{}: Refresh topology",
                                    Utc::now().format("%Y-%m-%dT%H:%M:%S")
                                );
                                metric_generator
                                    .topology
                                    .proc_tracker
                                    .clean_terminated_process_records_vectors();
                                metric_generator.topology.refresh();
                            }
                        }
                        *last_request = now;

                        info!("{}: Refresh data", Utc::now().format("%Y-%m-%dT%H:%M:%S"));

                        metric_generator.gen_all_metrics();

                        let mut metrics_pushed: Vec<String> = vec![];

                        // Send all data
                        for msg in metric_generator.pop_metrics() {
                            let mut attributes: Option<&HashMap<String, String>> = None;
                            if !msg.attributes.is_empty() {
                                attributes = Some(&msg.attributes);
                            }

                            let value = match msg.metric_value {
                                // MetricValueType::IntSigned(value) => event.set_metric_sint64(value),
                                // MetricValueType::Float(value) => event.set_metric_f(value),
                                //MetricValueType::FloatDouble(value) => value.to_string(),
                                MetricValueType::IntUnsigned(value) => value.to_string(),
                                MetricValueType::Text(ref value) => value.to_string(),
                            };

                            let mut should_i_add_help = true;

                            if metrics_pushed.contains(&msg.name) {
                                should_i_add_help = false;
                            } else {
                                metrics_pushed.insert(0, msg.name.clone());
                            }

                            body = push_metric(
                                body,
                                msg.description.clone(),
                                msg.metric_type.clone(),
                                msg.name.clone(),
                                format_metric(&msg.name, &value, attributes),
                                should_i_add_help,
                            );
                        }
                    }
                    Err(e) => {
                        error!("Error while locking metric_generator: {e:?}");
                        error!("Error while locking metric_generator: {}", e.to_string());
                    }
                }
            }
            Err(e) => {
                error!("Error in show_metrics : {e:?}");
                error!("Error details : {}", e.to_string());
            }
        }
    } else {
        let _ = write!(body, "<a href=\"https://github.com/hubblo-org/scaphandre/\">Scaphandre's</a> prometheus exporter here. Metrics available on <a href=\"/{suffix}\">/{suffix}</a>");
    }
    Ok(Response::new(body.into()))
}

//  Copyright 2020 The scaphandre authors.
//
//  Licensed under the Apache License, Version 2.0 (the "License");
//  you may not use this file except in compliance with the License.
//  You may obtain a copy of the License at
//
//      http://www.apache.org/licenses/LICENSE-2.0
//
//  Unless required by applicable law or agreed to in writing, software
//  distributed under the License is distributed on an "AS IS" BASIS,
//  WITHOUT WARRANTIES OR CONDITIONS OF ANY KIND, either express or implied.
//  See the License for the specific language governing permissions and
//  limitations under the License.<|MERGE_RESOLUTION|>--- conflicted
+++ resolved
@@ -1,16 +1,10 @@
 //! # PrometheusExporter
 //!
-<<<<<<< HEAD
-//! `PrometheusExporter` implementation, expose metrics to
-//! a [Prometheus](https://prometheus.io/) server.
-use super::utils::{get_hostname, DEFAULT_IP_ADDRESS};
-=======
 //! The Prometheus Exporter expose metrics to a [Prometheus](https://prometheus.io/) server.
 //! This is achieved by exposing an HTTP endpoint, which the Prometheus will
 //! [scrape](https://prometheus.io/docs/prometheus/latest/getting_started).
 
 use super::utils;
->>>>>>> 38d4aaab
 use crate::current_system_time_since_epoch;
 use crate::exporters::{Exporter, MetricGenerator, MetricValueType};
 use crate::sensors::{Sensor, Topology};
@@ -26,12 +20,9 @@
     time::Duration,
 };
 
-<<<<<<< HEAD
-=======
 /// Default ipv4/ipv6 address to expose the service is any
 const DEFAULT_IP_ADDRESS: IpAddr = IpAddr::V4(Ipv4Addr::new(0, 0, 0, 0));
 
->>>>>>> 38d4aaab
 /// Exporter that exposes metrics to an HTTP endpoint
 /// matching the Prometheus.io metrics format.
 pub struct PrometheusExporter {
