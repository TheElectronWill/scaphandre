--- conflicted
+++ resolved
@@ -290,7 +290,7 @@
 <pre><code>scaph_process_power_consumption_microwatts{cmdline=~&quot;.*nginx.*&quot;, instance=&quot;10.0.0.9:8080&quot;} / 1000000
 </code></pre>
 <p>Here we assume that scaphandre/the prometheus exporter is running on port number <code>8080</code>.</p>
-<p>Here how it looks, creating a panel in grafana:</p>
+<p>Here is how it looks, creating a panel in grafana:</p>
 <p><img src="how-to_guides/../grafana-edit.png" alt="" /></p>
 <p>Those labels are explained in much more detail <a href="how-to_guides/../references/exporter-prometheus.html#scaph_process_power_consumption_microwatts">here</a>.</p>
 <h1><a class="header" href="#how-scaphandre-computes-per-process-power-consumption" id="how-scaphandre-computes-per-process-power-consumption">How scaphandre computes per process power consumption</a></h1>
@@ -660,10 +660,9 @@
         </div>
 
         
-<<<<<<< HEAD
         <!-- Livereload script (if served using the cli tool) -->
         <script type="text/javascript">
-            var socket = new WebSocket("ws://localhost:3000/__livereload");
+            var socket = new WebSocket("ws://localhost:3001/__livereload");
             socket.onmessage = function (event) {
                 if (event.data === "reload") {
                     socket.close();
@@ -676,8 +675,6 @@
             }
         </script>
         
-=======
->>>>>>> 1accdc22
 
         
 
